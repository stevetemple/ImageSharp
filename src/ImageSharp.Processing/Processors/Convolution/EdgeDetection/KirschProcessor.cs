﻿// <copyright file="KirschProcessor.cs" company="James Jackson-South">
// Copyright (c) James Jackson-South and contributors.
// Licensed under the Apache License, Version 2.0.
// </copyright>

namespace ImageSharp.Processing.Processors
{
    using System;
    using System.Diagnostics.CodeAnalysis;

    /// <summary>
    /// The Kirsch operator filter.
    /// <see href="http://en.wikipedia.org/wiki/Kirsch_operator"/>
    /// </summary>
    /// <typeparam name="TColor">The pixel format.</typeparam>
    [SuppressMessage("ReSharper", "StaticMemberInGenericType", Justification = "We want to use only one instance of each array field for each generic type.")]
    public class KirschProcessor<TColor> : EdgeDetectorCompassProcessor<TColor>
        where TColor : struct, IPixel<TColor>
    {
        /// <summary>
        /// The North gradient operator
        /// </summary>
        private static readonly Fast2DArray<float> KirschNorth =
<<<<<<< HEAD
            new Fast2DArray<float>(new float[,]
=======
            new float[,]
>>>>>>> 5a957163
            {
               { 5,  5,  5 },
               { -3,  0, -3 },
               { -3, -3, -3 }
<<<<<<< HEAD
            });
=======
            };
>>>>>>> 5a957163

        /// <summary>
        /// The NorthWest gradient operator
        /// </summary>
        private static readonly Fast2DArray<float> KirschNorthWest =
<<<<<<< HEAD
            new Fast2DArray<float>(new float[,]
=======
            new float[,]
>>>>>>> 5a957163
            {
               { 5,  5, -3 },
               { 5,  0, -3 },
               { -3, -3, -3 }
<<<<<<< HEAD
            });
=======
            };
>>>>>>> 5a957163

        /// <summary>
        /// The West gradient operator
        /// </summary>
        private static readonly Fast2DArray<float> KirschWest =
<<<<<<< HEAD
            new Fast2DArray<float>(new float[,]
=======
            new float[,]
>>>>>>> 5a957163
            {
               { 5, -3, -3 },
               { 5,  0, -3 },
               { 5, -3, -3 }
<<<<<<< HEAD
            });
=======
            };
>>>>>>> 5a957163

        /// <summary>
        /// The SouthWest gradient operator
        /// </summary>
        private static readonly Fast2DArray<float> KirschSouthWest =
<<<<<<< HEAD
            new Fast2DArray<float>(new float[,]
=======
            new float[,]
>>>>>>> 5a957163
            {
               { -3, -3, -3 },
               { 5, 0, -3 },
               { 5,  5, -3 }
<<<<<<< HEAD
            });
=======
            };
>>>>>>> 5a957163

        /// <summary>
        /// The South gradient operator
        /// </summary>
        private static readonly Fast2DArray<float> KirschSouth =
<<<<<<< HEAD
            new Fast2DArray<float>(new float[,]
=======
            new float[,]
>>>>>>> 5a957163
            {
               { -3, -3, -3 },
               { -3,  0, -3 },
               { 5,  5,  5 }
<<<<<<< HEAD
            });
=======
            };
>>>>>>> 5a957163

        /// <summary>
        /// The SouthEast gradient operator
        /// </summary>
        private static readonly Fast2DArray<float> KirschSouthEast =
<<<<<<< HEAD
            new Fast2DArray<float>(new float[,]
=======
            new float[,]
>>>>>>> 5a957163
            {
               { -3, -3, -3 },
               { -3,  0,  5 },
               { -3,  5,  5 }
<<<<<<< HEAD
            });
=======
            };
>>>>>>> 5a957163

        /// <summary>
        /// The East gradient operator
        /// </summary>
        private static readonly Fast2DArray<float> KirschEast =
<<<<<<< HEAD
            new Fast2DArray<float>(new float[,]
=======
            new float[,]
>>>>>>> 5a957163
            {
               { -3, -3, 5 },
               { -3,  0, 5 },
               { -3, -3, 5 }
<<<<<<< HEAD
            });
=======
            };
>>>>>>> 5a957163

        /// <summary>
        /// The NorthEast gradient operator
        /// </summary>
        private static readonly Fast2DArray<float> KirschNorthEast =
<<<<<<< HEAD
            new Fast2DArray<float>(new float[,]
=======
            new float[,]
>>>>>>> 5a957163
            {
               { -3,  5,  5 },
               { -3,  0,  5 },
               { -3, -3, -3 }
<<<<<<< HEAD
            });
=======
            };
>>>>>>> 5a957163

        /// <inheritdoc/>
        public override Fast2DArray<float> North => KirschNorth;

        /// <inheritdoc/>
        public override Fast2DArray<float> NorthWest => KirschNorthWest;

        /// <inheritdoc/>
        public override Fast2DArray<float> West => KirschWest;

        /// <inheritdoc/>
        public override Fast2DArray<float> SouthWest => KirschSouthWest;

        /// <inheritdoc/>
        public override Fast2DArray<float> South => KirschSouth;

        /// <inheritdoc/>
        public override Fast2DArray<float> SouthEast => KirschSouthEast;

        /// <inheritdoc/>
        public override Fast2DArray<float> East => KirschEast;

        /// <inheritdoc/>
        public override Fast2DArray<float> NorthEast => KirschNorthEast;
    }
}<|MERGE_RESOLUTION|>--- conflicted
+++ resolved
@@ -21,153 +21,89 @@
         /// The North gradient operator
         /// </summary>
         private static readonly Fast2DArray<float> KirschNorth =
-<<<<<<< HEAD
-            new Fast2DArray<float>(new float[,]
-=======
             new float[,]
->>>>>>> 5a957163
             {
                { 5,  5,  5 },
                { -3,  0, -3 },
                { -3, -3, -3 }
-<<<<<<< HEAD
-            });
-=======
             };
->>>>>>> 5a957163
 
         /// <summary>
         /// The NorthWest gradient operator
         /// </summary>
         private static readonly Fast2DArray<float> KirschNorthWest =
-<<<<<<< HEAD
-            new Fast2DArray<float>(new float[,]
-=======
             new float[,]
->>>>>>> 5a957163
             {
                { 5,  5, -3 },
                { 5,  0, -3 },
                { -3, -3, -3 }
-<<<<<<< HEAD
-            });
-=======
             };
->>>>>>> 5a957163
 
         /// <summary>
         /// The West gradient operator
         /// </summary>
         private static readonly Fast2DArray<float> KirschWest =
-<<<<<<< HEAD
-            new Fast2DArray<float>(new float[,]
-=======
             new float[,]
->>>>>>> 5a957163
             {
                { 5, -3, -3 },
                { 5,  0, -3 },
                { 5, -3, -3 }
-<<<<<<< HEAD
-            });
-=======
             };
->>>>>>> 5a957163
 
         /// <summary>
         /// The SouthWest gradient operator
         /// </summary>
         private static readonly Fast2DArray<float> KirschSouthWest =
-<<<<<<< HEAD
-            new Fast2DArray<float>(new float[,]
-=======
             new float[,]
->>>>>>> 5a957163
             {
                { -3, -3, -3 },
                { 5, 0, -3 },
                { 5,  5, -3 }
-<<<<<<< HEAD
-            });
-=======
             };
->>>>>>> 5a957163
 
         /// <summary>
         /// The South gradient operator
         /// </summary>
         private static readonly Fast2DArray<float> KirschSouth =
-<<<<<<< HEAD
-            new Fast2DArray<float>(new float[,]
-=======
             new float[,]
->>>>>>> 5a957163
             {
                { -3, -3, -3 },
                { -3,  0, -3 },
                { 5,  5,  5 }
-<<<<<<< HEAD
-            });
-=======
             };
->>>>>>> 5a957163
 
         /// <summary>
         /// The SouthEast gradient operator
         /// </summary>
         private static readonly Fast2DArray<float> KirschSouthEast =
-<<<<<<< HEAD
-            new Fast2DArray<float>(new float[,]
-=======
             new float[,]
->>>>>>> 5a957163
             {
                { -3, -3, -3 },
                { -3,  0,  5 },
                { -3,  5,  5 }
-<<<<<<< HEAD
-            });
-=======
             };
->>>>>>> 5a957163
 
         /// <summary>
         /// The East gradient operator
         /// </summary>
         private static readonly Fast2DArray<float> KirschEast =
-<<<<<<< HEAD
-            new Fast2DArray<float>(new float[,]
-=======
             new float[,]
->>>>>>> 5a957163
             {
                { -3, -3, 5 },
                { -3,  0, 5 },
                { -3, -3, 5 }
-<<<<<<< HEAD
-            });
-=======
             };
->>>>>>> 5a957163
 
         /// <summary>
         /// The NorthEast gradient operator
         /// </summary>
         private static readonly Fast2DArray<float> KirschNorthEast =
-<<<<<<< HEAD
-            new Fast2DArray<float>(new float[,]
-=======
             new float[,]
->>>>>>> 5a957163
             {
                { -3,  5,  5 },
                { -3,  0,  5 },
                { -3, -3, -3 }
-<<<<<<< HEAD
-            });
-=======
             };
->>>>>>> 5a957163
 
         /// <inheritdoc/>
         public override Fast2DArray<float> North => KirschNorth;
