--- conflicted
+++ resolved
@@ -43,62 +43,34 @@
         public IErrorDiffuser Diffuser { get; }
 
         /// <inheritdoc />
-<<<<<<< HEAD
-        public abstract IFrameQuantizer<TPixel> CreateFrameQuantizer<TPixel>()
+        public abstract IFrameQuantizer<TPixel> CreateFrameQuantizer<TPixel>(Configuration configuration)
             where TPixel : struct, IPixel<TPixel>;
 
         /// <inheritdoc/>
-        public abstract IFrameQuantizer<TPixel> CreateFrameQuantizer<TPixel>(int maxColors)
+        public abstract IFrameQuantizer<TPixel> CreateFrameQuantizer<TPixel>(Configuration configuration, int maxColors)
             where TPixel : struct, IPixel<TPixel>;
 
         /// <summary>
         /// Creates the generic frame quantizer.
         /// </summary>
         /// <typeparam name="TPixel">The pixel format.</typeparam>
+        /// <param name="configuration">The <see cref="Configuration"/> to configure internal operations.</param>
         /// <param name="palette">The color palette.</param>
         /// <param name="maxColors">The maximum number of colors to hold in the color palette.</param>
         /// <returns>The <see cref="IFrameQuantizer{TPixel}"/></returns>
-        protected IFrameQuantizer<TPixel> CreateFrameQuantizer<TPixel>(TPixel[] palette, int maxColors)
-=======
-        public virtual IFrameQuantizer<TPixel> CreateFrameQuantizer<TPixel>(Configuration configuration)
-            where TPixel : struct, IPixel<TPixel>
-            => this.CreateFrameQuantizer(configuration, () => NamedColors<TPixel>.WebSafePalette);
-
-        /// <inheritdoc/>
-        public IFrameQuantizer<TPixel> CreateFrameQuantizer<TPixel>(Configuration configuration, int maxColors)
->>>>>>> e5086836
+        protected IFrameQuantizer<TPixel> CreateFrameQuantizer<TPixel>(Configuration configuration, TPixel[] palette, int maxColors)
             where TPixel : struct, IPixel<TPixel>
         {
             int max = Math.Min(QuantizerConstants.MaxColors, Math.Min(maxColors, palette.Length));
 
             if (max != palette.Length)
             {
-<<<<<<< HEAD
                 return new PaletteFrameQuantizer<TPixel>(this, palette.AsSpan(0, max).ToArray());
             }
 
             return new PaletteFrameQuantizer<TPixel>(this, palette);
         }
 
-=======
-                return this.CreateFrameQuantizer(configuration, () => NamedColors<TPixel>.WebSafePalette.AsSpan(0, max).ToArray());
-            }
-
-            return this.CreateFrameQuantizer(configuration, () => websafe);
-        }
-
-        /// <summary>
-        /// Gets the palette to use to quantize the image.
-        /// </summary>
-        /// <typeparam name="TPixel">The pixel format.</typeparam>
-        /// <param name="configuration">The <see cref="Configuration"/> to configure internal operations</param>
-        /// <param name="paletteFunction">The method to return the palette.</param>
-        /// <returns>The <see cref="IFrameQuantizer{TPixel}"/></returns>
-        public IFrameQuantizer<TPixel> CreateFrameQuantizer<TPixel>(Configuration configuration, Func<TPixel[]> paletteFunction)
-            where TPixel : struct, IPixel<TPixel>
-            => new PaletteFrameQuantizer<TPixel>(configuration, this, paletteFunction.Invoke());
-
->>>>>>> e5086836
         private static IErrorDiffuser GetDiffuser(bool dither) => dither ? KnownDiffusers.FloydSteinberg : null;
     }
 }