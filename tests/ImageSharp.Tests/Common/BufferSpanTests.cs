// ReSharper disable ObjectCreationAsStatement
// ReSharper disable InconsistentNaming

namespace ImageSharp.Tests.Common
{
    using System;
    using System.Runtime.CompilerServices;

    using Xunit;

    using static TestStructs;
    
    public unsafe class BufferSpanTests
    {
        // ReSharper disable once ClassNeverInstantiated.Local
        private class Assert : Xunit.Assert
        {
            public static void SameRefs<T1, T2>(ref T1 a, ref T2 b)
            {
                ref T1 bb = ref Unsafe.As<T2, T1>(ref b);

                True(Unsafe.AreSame(ref a, ref bb), "References are not same!");
            }
        }

        [Fact]
        public void AsBytes()
        {
            Foo[] fooz = { new Foo(1, 2), new Foo(3, 4), new Foo(5, 6) };

            using (Buffer<Foo> colorBuf = new Buffer<Foo>(fooz))
            {
                BufferSpan<Foo> orig = colorBuf.Slice(1);
                BufferSpan<byte> asBytes = orig.AsBytes();

                Assert.Equal(asBytes.Start, sizeof(Foo));
                Assert.Equal(orig.Length * Unsafe.SizeOf<Foo>(), asBytes.Length);
                Assert.SameRefs(ref orig.DangerousGetPinnableReference(), ref asBytes.DangerousGetPinnableReference());
            }
        }
        
        public class Construct
        {
            [Fact]
            public void Basic()
            {
                Foo[] array = Foo.CreateArray(3);

                // Act:
                BufferSpan<Foo> span = new BufferSpan<Foo>(array);

                // Assert:
                Assert.Equal(array, span.Array);
                Assert.Equal(3, span.Length);
                Assert.SameRefs(ref array[0], ref span.DangerousGetPinnableReference());
            }

            [Fact]
            public void WithStart()
            {
                Foo[] array = Foo.CreateArray(4);
                int start = 2;

                // Act:
                BufferSpan<Foo> span = new BufferSpan<Foo>(array, start);

                // Assert:
                Assert.Equal(array, span.Array);
                Assert.Equal(start, span.Start);
                Assert.SameRefs(ref array[start], ref span.DangerousGetPinnableReference());
                Assert.Equal(array.Length - start, span.Length);
            }

            [Fact]
            public void WithStartAndLength()
            {
                Foo[] array = Foo.CreateArray(10);
                int start = 2;
                int length = 3;
                // Act:
                BufferSpan<Foo> span = new BufferSpan<Foo>(array, start, length);

                // Assert:
                Assert.Equal(array, span.Array);
                Assert.Equal(start, span.Start);
                Assert.SameRefs(ref array[start], ref span.DangerousGetPinnableReference());
                Assert.Equal(length, span.Length);
            }
        }

        public class Slice
        {
            [Fact]
            public void StartOnly()
            {
                Foo[] array = Foo.CreateArray(5);
                int start0 = 2;
                int start1 = 2;
                int totalOffset = start0 + start1;

                BufferSpan<Foo> span = new BufferSpan<Foo>(array, start0);

                // Act:
                span = span.Slice(start1);

                // Assert:
                Assert.Equal(array, span.Array);
                Assert.Equal(totalOffset, span.Start);
                Assert.SameRefs(ref array[totalOffset], ref span.DangerousGetPinnableReference());
                Assert.Equal(array.Length - totalOffset, span.Length);
            }

            [Fact]
            public void StartAndLength()
            {
                Foo[] array = Foo.CreateArray(10);
                int start0 = 2;
                int start1 = 2;
                int totalOffset = start0 + start1;
                int sliceLength = 3;

                BufferSpan<Foo> span = new BufferSpan<Foo>(array, start0);

                // Act:
                span = span.Slice(start1, sliceLength);

                // Assert:
                Assert.Equal(array, span.Array);
                Assert.Equal(totalOffset, span.Start);
                Assert.SameRefs(ref array[totalOffset], ref span.DangerousGetPinnableReference());
                Assert.Equal(sliceLength, span.Length);
            }
        }

        [Theory]
        [InlineData(4)]
        [InlineData(1500)]
        public void Clear(int count)
        {
            Foo[] array = Foo.CreateArray(count + 42);

            int offset = 2;
            BufferSpan<Foo> ap = new BufferSpan<Foo>(array, offset);

            // Act:
            ap.Clear(count);

            Assert.NotEqual(default(Foo), array[offset - 1]);
            Assert.Equal(default(Foo), array[offset]);
            Assert.Equal(default(Foo), array[offset + count - 1]);
            Assert.NotEqual(default(Foo), array[offset + count]);
        }

        public class Indexer
        {
            public static readonly TheoryData<int, int, int> IndexerData =
                new TheoryData<int, int, int>()
                    {
                        { 10, 0, 0 },
                        { 10, 2, 0 },
                        { 16, 0, 3 },
                        { 16, 2, 3 },
                        { 10, 0, 9 },
                        { 10, 1, 8 }
                    };

            [Theory]
            [MemberData(nameof(IndexerData))]
            public void Read(int length, int start, int index)
            {
                Foo[] a = Foo.CreateArray(length);
                BufferSpan<Foo> span = new BufferSpan<Foo>(a, start);

                Foo element = span[index];

                Assert.Equal(a[start + index], element);
            }

            [Theory]
            [MemberData(nameof(IndexerData))]
            public void Write(int length, int start, int index)
            {
                Foo[] a = Foo.CreateArray(length);
                BufferSpan<Foo> span = new BufferSpan<Foo>(a, start);

                span[index] = new Foo(666, 666);

                Assert.Equal(new Foo(666, 666), a[start + index]);
            }

            [Theory]
            [InlineData(10, 0, 0, 5)]
            [InlineData(10, 1, 1, 5)]
            [InlineData(10, 1, 1, 6)]
            [InlineData(10, 1, 1, 7)]
            public void AsBytes_Read(int length, int start, int index, int byteOffset)
            {
                Foo[] a = Foo.CreateArray(length);
                BufferSpan<Foo> span = new BufferSpan<Foo>(a, start);

                BufferSpan<byte> bytes = span.AsBytes();

                byte actual = bytes[index * Unsafe.SizeOf<Foo>() + byteOffset];

                ref byte baseRef = ref Unsafe.As<Foo, byte>(ref a[0]);
                byte expected = Unsafe.Add(ref baseRef, (start + index) * Unsafe.SizeOf<Foo>() + byteOffset);

                Assert.Equal(expected, actual);
            }
        }

        [Theory]
        [InlineData(0, 4)]
        [InlineData(2, 4)]
        [InlineData(3, 4)]
        public void DangerousGetPinnableReference(int start, int length)
        {
            Foo[] a = Foo.CreateArray(length);
            BufferSpan<Foo> span = new BufferSpan<Foo>(a, start);
            ref Foo r = ref span.DangerousGetPinnableReference();

            Assert.True(Unsafe.AreSame(ref a[start], ref r));
        }

        public class Copy
        {
            private static void AssertNotDefault<T>(T[] data, int idx)
                where T : struct
            {
                Assert.NotEqual(default(T), data[idx]);
            }

            private static byte[] CreateTestBytes(int count)
            {
                byte[] result = new byte[count];
                for (int i = 0; i < result.Length; i++)
                {
                    result[i] = (byte)((i % 200) + 1);
                }
                return result;
            }

            private static int[] CreateTestInts(int count)
            {
                int[] result = new int[count];
                for (int i = 0; i < result.Length; i++)
                {
                    result[i] = i + 1;
                }
                return result;
            }

            [Theory]
            [InlineData(4)]
            [InlineData(1500)]
            public void GenericToOwnType(int count)
            {
                Foo[] source = Foo.CreateArray(count + 2);
                Foo[] dest = new Foo[count + 5];

                BufferSpan<Foo> apSource = new BufferSpan<Foo>(source, 1);
                BufferSpan<Foo> apDest = new BufferSpan<Foo>(dest, 1);

                BufferSpan.Copy(apSource, apDest, count - 1);

                AssertNotDefault(source, 1);
                AssertNotDefault(dest, 1);

                Assert.NotEqual(source[0], dest[0]);
                Assert.Equal(source[1], dest[1]);
                Assert.Equal(source[2], dest[2]);
                Assert.Equal(source[count - 1], dest[count - 1]);
                Assert.NotEqual(source[count], dest[count]);
            }

            [Theory]
            [InlineData(4)]
            [InlineData(1500)]
            public void GenericToOwnType_Aligned(int count)
            {
                AlignedFoo[] source = AlignedFoo.CreateArray(count + 2);
                AlignedFoo[] dest = new AlignedFoo[count + 5];

                BufferSpan<AlignedFoo> apSource = new BufferSpan<AlignedFoo>(source, 1);
                BufferSpan<AlignedFoo> apDest = new BufferSpan<AlignedFoo>(dest, 1);

                BufferSpan.Copy(apSource, apDest, count - 1);

                AssertNotDefault(source, 1);
                AssertNotDefault(dest, 1);

                Assert.NotEqual(source[0], dest[0]);
                Assert.Equal(source[1], dest[1]);
                Assert.Equal(source[2], dest[2]);
                Assert.Equal(source[count - 1], dest[count - 1]);
                Assert.NotEqual(source[count], dest[count]);
            }

            [Theory]
            [InlineData(4)]
            [InlineData(1500)]
            public void IntToInt(int count)
            {
                int[] source = CreateTestInts(count + 2);
                int[] dest = new int[count + 5];

                BufferSpan<int> apSource = new BufferSpan<int>(source, 1);
                BufferSpan<int> apDest = new BufferSpan<int>(dest, 1);

                BufferSpan.Copy(apSource, apDest, count - 1);

                AssertNotDefault(source, 1);
                AssertNotDefault(dest, 1);

                Assert.NotEqual(source[0], dest[0]);
                Assert.Equal(source[1], dest[1]);
                Assert.Equal(source[2], dest[2]);
                Assert.Equal(source[count - 1], dest[count - 1]);
                Assert.NotEqual(source[count], dest[count]);
            }

            [Theory]
            [InlineData(4)]
            [InlineData(1500)]
            public void GenericToBytes(int count)
            {
                int destCount = count * sizeof(Foo);
                Foo[] source = Foo.CreateArray(count + 2);
                byte[] dest = new byte[destCount + sizeof(Foo) * 2];

                BufferSpan<Foo> apSource = new BufferSpan<Foo>(source, 1);
                BufferSpan<byte> apDest = new BufferSpan<byte>(dest, sizeof(Foo));

                BufferSpan.Copy(apSource.AsBytes(), apDest, (count - 1)*sizeof(Foo));

                AssertNotDefault(source, 1);

                Assert.False(ElementsAreEqual(source, dest, 0));
                Assert.True(ElementsAreEqual(source, dest, 1));
                Assert.True(ElementsAreEqual(source, dest, 2));
                Assert.True(ElementsAreEqual(source, dest, count - 1));
                Assert.False(ElementsAreEqual(source, dest, count));
            }

            [Theory]
            [InlineData(4)]
            [InlineData(1500)]
            public void GenericToBytes_Aligned(int count)
            {
                int destCount = count * sizeof(Foo);
                AlignedFoo[] source = AlignedFoo.CreateArray(count + 2);
                byte[] dest = new byte[destCount + sizeof(AlignedFoo) * 2];

                BufferSpan<AlignedFoo> apSource = new BufferSpan<AlignedFoo>(source, 1);
                BufferSpan<byte> apDest = new BufferSpan<byte>(dest, sizeof(AlignedFoo));

                BufferSpan.Copy(apSource.AsBytes(), apDest, (count - 1) * sizeof(AlignedFoo));

                AssertNotDefault(source, 1);

                Assert.False(ElementsAreEqual(source, dest, 0));
                Assert.True(ElementsAreEqual(source, dest, 1));
                Assert.True(ElementsAreEqual(source, dest, 2));
                Assert.True(ElementsAreEqual(source, dest, count - 1));
                Assert.False(ElementsAreEqual(source, dest, count));
            }

            [Theory]
            [InlineData(4)]
            [InlineData(1500)]
            public void IntToBytes(int count)
            {
                int destCount = count * sizeof(int);
                int[] source = CreateTestInts(count + 2);
                byte[] dest = new byte[destCount + sizeof(int) + 1];

                BufferSpan<int> apSource = new BufferSpan<int>(source);
                BufferSpan<byte> apDest = new BufferSpan<byte>(dest);

                BufferSpan.Copy(apSource.AsBytes(), apDest, count*sizeof(int));

                AssertNotDefault(source, 1);

                Assert.True(ElementsAreEqual(source, dest, 0));
                Assert.True(ElementsAreEqual(source, dest, count - 1));
                Assert.False(ElementsAreEqual(source, dest, count));
            }

            [Theory]
            [InlineData(4)]
            [InlineData(1500)]
            public void BytesToGeneric(int count)
            {
                int srcCount = count * sizeof(Foo);
                byte[] source = CreateTestBytes(srcCount);
                Foo[] dest = new Foo[count + 2];

                BufferSpan<byte> apSource = new BufferSpan<byte>(source);
                BufferSpan<Foo> apDest = new BufferSpan<Foo>(dest);

                BufferSpan.Copy(apSource, apDest.AsBytes(), count*sizeof(Foo));

                AssertNotDefault(source, sizeof(Foo) + 1);
                AssertNotDefault(dest, 1);

                Assert.True(ElementsAreEqual(dest, source, 0));
                Assert.True(ElementsAreEqual(dest, source, 1));
                Assert.True(ElementsAreEqual(dest, source, count - 1));
                Assert.False(ElementsAreEqual(dest, source, count));
            }

            [Fact]
            public void ColorToBytes()
            {
                Color32[] colors = { new Color32(0, 1, 2, 3), new Color32(4, 5, 6, 7), new Color32(8, 9, 10, 11), };

<<<<<<< HEAD
                using (PinnedBuffer<Color32> colorBuf = new PinnedBuffer<Color32>(colors))
                using (PinnedBuffer<byte> byteBuf = new PinnedBuffer<byte>(colors.Length*4))
                {
                    BufferSpan.Copy<Color32>(colorBuf, byteBuf, colorBuf.Length);
=======
                using (Buffer<Color> colorBuf = new Buffer<Color>(colors))
                using (Buffer<byte> byteBuf = new Buffer<byte>(colors.Length * 4))
                {
                    BufferSpan.Copy(colorBuf.Span.AsBytes(), byteBuf, colorBuf.Length*sizeof(Color));
>>>>>>> 98b397a8

                    byte[] a = byteBuf.Array;

                    for (int i = 0; i < byteBuf.Length; i++)
                    {
                        Assert.Equal((byte)i, a[i]);
                    }
                }
            }

            internal static bool ElementsAreEqual(Foo[] array, byte[] rawArray, int index)
            {
                fixed (Foo* pArray = array)
                fixed (byte* pRaw = rawArray)
                {
                    Foo* pCasted = (Foo*)pRaw;

                    Foo val1 = pArray[index];
                    Foo val2 = pCasted[index];

                    return val1.Equals(val2);
                }
            }

            internal static bool ElementsAreEqual(AlignedFoo[] array, byte[] rawArray, int index)
            {
                fixed (AlignedFoo* pArray = array)
                fixed (byte* pRaw = rawArray)
                {
                    AlignedFoo* pCasted = (AlignedFoo*)pRaw;

                    AlignedFoo val1 = pArray[index];
                    AlignedFoo val2 = pCasted[index];

                    return val1.Equals(val2);
                }
            }

            internal static bool ElementsAreEqual(int[] array, byte[] rawArray, int index)
            {
                fixed (int* pArray = array)
                fixed (byte* pRaw = rawArray)
                {
                    int* pCasted = (int*)pRaw;

                    int val1 = pArray[index];
                    int val2 = pCasted[index];

                    return val1.Equals(val2);
                }
            }
        }
    }
}<|MERGE_RESOLUTION|>--- conflicted
+++ resolved
@@ -9,7 +9,7 @@
     using Xunit;
 
     using static TestStructs;
-    
+
     public unsafe class BufferSpanTests
     {
         // ReSharper disable once ClassNeverInstantiated.Local
@@ -38,7 +38,7 @@
                 Assert.SameRefs(ref orig.DangerousGetPinnableReference(), ref asBytes.DangerousGetPinnableReference());
             }
         }
-        
+
         public class Construct
         {
             [Fact]
@@ -331,7 +331,7 @@
                 BufferSpan<Foo> apSource = new BufferSpan<Foo>(source, 1);
                 BufferSpan<byte> apDest = new BufferSpan<byte>(dest, sizeof(Foo));
 
-                BufferSpan.Copy(apSource.AsBytes(), apDest, (count - 1)*sizeof(Foo));
+                BufferSpan.Copy(apSource.AsBytes(), apDest, (count - 1) * sizeof(Foo));
 
                 AssertNotDefault(source, 1);
 
@@ -377,7 +377,7 @@
                 BufferSpan<int> apSource = new BufferSpan<int>(source);
                 BufferSpan<byte> apDest = new BufferSpan<byte>(dest);
 
-                BufferSpan.Copy(apSource.AsBytes(), apDest, count*sizeof(int));
+                BufferSpan.Copy(apSource.AsBytes(), apDest, count * sizeof(int));
 
                 AssertNotDefault(source, 1);
 
@@ -398,7 +398,7 @@
                 BufferSpan<byte> apSource = new BufferSpan<byte>(source);
                 BufferSpan<Foo> apDest = new BufferSpan<Foo>(dest);
 
-                BufferSpan.Copy(apSource, apDest.AsBytes(), count*sizeof(Foo));
+                BufferSpan.Copy(apSource, apDest.AsBytes(), count * sizeof(Foo));
 
                 AssertNotDefault(source, sizeof(Foo) + 1);
                 AssertNotDefault(dest, 1);
@@ -410,21 +410,14 @@
             }
 
             [Fact]
-            public void ColorToBytes()
+            public void Color32ToBytes()
             {
                 Color32[] colors = { new Color32(0, 1, 2, 3), new Color32(4, 5, 6, 7), new Color32(8, 9, 10, 11), };
 
-<<<<<<< HEAD
-                using (PinnedBuffer<Color32> colorBuf = new PinnedBuffer<Color32>(colors))
-                using (PinnedBuffer<byte> byteBuf = new PinnedBuffer<byte>(colors.Length*4))
-                {
-                    BufferSpan.Copy<Color32>(colorBuf, byteBuf, colorBuf.Length);
-=======
-                using (Buffer<Color> colorBuf = new Buffer<Color>(colors))
+                using (Buffer<Color32> colorBuf = new Buffer<Color32>(colors))
                 using (Buffer<byte> byteBuf = new Buffer<byte>(colors.Length * 4))
                 {
-                    BufferSpan.Copy(colorBuf.Span.AsBytes(), byteBuf, colorBuf.Length*sizeof(Color));
->>>>>>> 98b397a8
+                    BufferSpan.Copy(colorBuf.Span.AsBytes(), byteBuf, colorBuf.Length * sizeof(Color32));
 
                     byte[] a = byteBuf.Array;
 
