// Copyright (c) Six Labors and contributors.
// Licensed under the Apache License, Version 2.0.

using System;
using System.IO;
using System.Text;
using SixLabors.ImageSharp.Processing;
using SixLabors.ImageSharp.Processing.Processors;
using Xunit;
using Xunit.Abstractions;

namespace SixLabors.ImageSharp.Tests.Processing.Processors.Transforms
{
    public class ResizeProfilingBenchmarks : MeasureFixture
    {
        public ResizeProfilingBenchmarks(ITestOutputHelper output)
            : base(output)
        {
        }

        public int ExecutionCount { get; set; } = 50;

        // [Theory] // Benchmark, enable manually!
        // [InlineData(100, 100)]
        // [InlineData(2000, 2000)]
        public void ResizeBicubic(int width, int height)
        {
            this.Measure(this.ExecutionCount,
                () =>
                    {
                        using (var image = new Image<Rgba32>(width, height))
                        {
                            image.Mutate(x => x.Resize(width / 4, height / 4));
                        }
                    });
        }

        // [Fact]
        public void PrintWeightsData()
        {
<<<<<<< HEAD
            var proc = new ResizeProcessor<Rgba32>(Configuration.Default.MemoryManager, new BicubicResampler(), 200, 200);
=======
            var proc = new ResizeProcessor<Rgba32>(KnownResamplers.Bicubic, 200, 200);
>>>>>>> 194072a5

            WeightsBuffer weights = proc.PrecomputeWeights(200, 500);

            var bld = new StringBuilder();

            foreach (WeightsWindow window in weights.Weights)
            {
                Span<float> span = window.GetWindowSpan();
                for (int i = 0; i < window.Length; i++)
                {
                    float value = span[i];
                    bld.Append(value);
                    bld.Append("| ");
                }

                bld.AppendLine();
            }

            File.WriteAllText("BicubicWeights.MD", bld.ToString());

            // this.Output.WriteLine(bld.ToString());
        }
    }
}<|MERGE_RESOLUTION|>--- conflicted
+++ resolved
@@ -38,11 +38,8 @@
         // [Fact]
         public void PrintWeightsData()
         {
-<<<<<<< HEAD
+            var proc = new ResizeProcessor<Rgba32>(KnownResamplers.Bicubic, 200, 200);
             var proc = new ResizeProcessor<Rgba32>(Configuration.Default.MemoryManager, new BicubicResampler(), 200, 200);
-=======
-            var proc = new ResizeProcessor<Rgba32>(KnownResamplers.Bicubic, 200, 200);
->>>>>>> 194072a5
 
             WeightsBuffer weights = proc.PrecomputeWeights(200, 500);
 
