--- conflicted
+++ resolved
@@ -9,13 +9,6 @@
 
 namespace SixLabors.ImageSharp.Tests.Processing.Transforms
 {
-<<<<<<< HEAD
-    using System;
-    using ImageSharp.PixelFormats;
-    using ImageSharp.Processing.Processors;
-    using SixLabors.Primitives;
-    using Xunit;
-
     public class CropTest : BaseImageOperationsExtensionTest
     {
         [Theory]
@@ -34,26 +27,6 @@
         [InlineData(12, 123, 6, 2)]
         public void Crop_Rectangle_CropProcessorWithRectangleSet(int x, int y, int width, int height)
         {
-=======
-    public class CropTest : BaseImageOperationsExtensionTest
-    {
-        [Theory]
-        [InlineData(10, 10)]
-        [InlineData(12, 123)]
-        public void Crop_Width_height_CropProcessorWithRectangleSet(int width, int height)
-        {
-            this.operations.Crop(width, height);
-            var processor = this.Verify<CropProcessor<Rgba32>>();
-
-            Assert.Equal(new Rectangle(0, 0, width, height), processor.CropRectangle);
-        }
-
-        [Theory]
-        [InlineData(10, 10, 2, 6)]
-        [InlineData(12, 123, 6, 2)]
-        public void Crop_Rectangle_CropProcessorWithRectangleSet(int x, int y, int width, int height)
-        {
->>>>>>> 9b34d096
             var rect = new Rectangle(x, y, width, height);
             this.operations.Crop(rect);
             var processor = this.Verify<CropProcessor<Rgba32>>();
