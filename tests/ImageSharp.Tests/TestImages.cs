﻿// Copyright (c) Six Labors and contributors.
// Licensed under the Apache License, Version 2.0.

using System.Linq;
// ReSharper disable InconsistentNaming

// ReSharper disable MemberHidesStaticFromOuterClass
namespace SixLabors.ImageSharp.Tests
{
    /// <summary>
    /// Class that contains all the relative test image paths in the TestImages/Formats directory.
    /// Use with <see cref="WithFileAttribute"/>, <see cref="WithFileCollectionAttribute"/> or <see cref="FileTestBase"/>.
    /// </summary>
    public static class TestImages
    {
        public static class Png
        {
            public const string P1 = "Png/pl.png";
            public const string Pd = "Png/pd.png";
            public const string Blur = "Png/blur.png";
            public const string Indexed = "Png/indexed.png";
            public const string Splash = "Png/splash.png";
            public const string Cross = "Png/cross.png";
            public const string Powerpoint = "Png/pp.png";
            public const string SplashInterlaced = "Png/splash-interlaced.png";
            public const string Interlaced = "Png/interlaced.png";
            public const string Palette8Bpp = "Png/palette-8bpp.png";
            public const string Bpp1 = "Png/bpp1.png";
            public const string Gray4Bpp = "Png/gray_4bpp.png";
            public const string Rgb48Bpp = "Png/rgb-48bpp.png";
            public const string CalliphoraPartial = "Png/CalliphoraPartial.png";
            public const string CalliphoraPartialGrayscale = "Png/CalliphoraPartialGrayscale.png";
            public const string Bike = "Png/Bike.png";
            public const string BikeGrayscale = "Png/BikeGrayscale.png";
            public const string Rgb48BppInterlaced = "Png/rgb-48bpp-interlaced.png";
            public const string SnakeGame = "Png/SnakeGame.png";

            // Filtered test images from http://www.schaik.com/pngsuite/pngsuite_fil_png.html
            public const string Filter0 = "Png/filter0.png";
            public const string Filter1 = "Png/filter1.png";
            public const string Filter2 = "Png/filter2.png";
            public const string Filter3 = "Png/filter3.png";
            public const string Filter4 = "Png/filter4.png";

            // Filter changing per scanline
            public const string FilterVar = "Png/filterVar.png";

            public const string VimImage1 = "Png/vim16x16_1.png";
            public const string VimImage2 = "Png/vim16x16_2.png";

            public const string VersioningImage1 = "Png/versioning-1_1.png";
            public const string VersioningImage2 = "Png/versioning-1_2.png";

            public const string Banner7Adam7InterlaceMode = "Png/banner7-adam.png";
            public const string Banner8Index = "Png/banner8-index.png";

            public static class Bad
            {
                // Odd chunk lengths
                public const string ChunkLength1 = "Png/chunklength1.png";
                public const string ChunkLength2 = "Png/chunklength2.png";
                public const string CorruptedChunk = "Png/big-corrupted-chunk.png";
            }

            public static readonly string[] All =
            {
                P1, Pd, Blur, Splash, Cross,
                Powerpoint, SplashInterlaced, Interlaced,
                Filter0, Filter1, Filter2, Filter3, Filter4,
                FilterVar, VimImage1, VimImage2, VersioningImage1,
                VersioningImage2
            };
        }

        public static class Jpeg
        {
            public static class Progressive
            {
                public const string Fb = "Jpg/progressive/fb.jpg";
                public const string Progress = "Jpg/progressive/progress.jpg";
                public const string Festzug = "Jpg/progressive/Festzug.jpg";

                public static class Bad
                {
                    public const string BadEOF = "Jpg/progressive/BadEofProgressive.jpg";
                }

                public static readonly string[] All = { Fb, Progress, Festzug };
            }

            public static class Baseline
            {
                public static class Bad
                {
                    public const string BadEOF = "Jpg/baseline/badeof.jpg";
                    public const string ExifUndefType = "Jpg/baseline/ExifUndefType.jpg";
                }

                public const string Cmyk = "Jpg/baseline/cmyk.jpg";
                public const string Exif = "Jpg/baseline/exif.jpg";
                public const string Floorplan = "Jpg/baseline/Floorplan.jpg";
                public const string Calliphora = "Jpg/baseline/Calliphora.jpg";
                public const string Ycck = "Jpg/baseline/ycck.jpg";
                public const string Turtle = "Jpg/baseline/turtle.jpg";
                public const string GammaDalaiLamaGray = "Jpg/baseline/gamma_dalai_lama_gray.jpg";
                public const string Hiyamugi = "Jpg/baseline/Hiyamugi.jpg";
                public const string Snake = "Jpg/baseline/Snake.jpg";
                public const string Lake = "Jpg/baseline/Lake.jpg";
                public const string Jpeg400 = "Jpg/baseline/jpeg400jfif.jpg";
                public const string Jpeg420Exif = "Jpg/baseline/jpeg420exif.jpg";
                public const string Jpeg444 = "Jpg/baseline/jpeg444.jpg";
                public const string Jpeg420Small = "Jpg/baseline/jpeg420small.jpg";
                public const string Testorig420 = "Jpg/baseline/testorig.jpg";

                public static readonly string[] All =
                    {
                        Cmyk, Ycck, Exif, Floorplan,
                        Calliphora, Turtle, GammaDalaiLamaGray,
                        Hiyamugi, Jpeg400, Jpeg420Exif, Jpeg444,
                    };
            }

            public class Issues
            {
                public const string CriticalEOF214 = "Jpg/issues/Issue214-CriticalEOF.jpg";
                public const string MissingFF00ProgressiveGirl159 = "Jpg/issues/Issue159-MissingFF00-Progressive-Girl.jpg";
                public const string BadCoeffsProgressive178 = "Jpg/issues/Issue178-BadCoeffsProgressive-Lemon.jpg";
            }

            public static readonly string[] All = Baseline.All.Concat(Progressive.All).ToArray();
        }

        public static class Bmp
        {
            // Note: The inverted images have been generated by altering the BitmapInfoHeader using a hex editor.
            // As such, the expected pixel output will be the reverse of the unaltered equivalent images.
            public const string Car = "Bmp/Car.bmp";
            public const string F = "Bmp/F.bmp";
            public const string Bpp8 = "Bmp/bpp8.bmp";
            public const string NegHeight = "Bmp/neg_height.bmp";
            public const string CoreHeader = "Bmp/BitmapCoreHeaderQR.bmp";
            public const string V5Header = "Bmp/BITMAPV5HEADER.bmp";
<<<<<<< HEAD
            
            public static readonly string[] All = { Car, F, NegHeight, CoreHeader, V5Header, Bpp8 };
=======
            public const string RLE = "Bmp/RunLengthEncoded.bmp";
            public const string RLEInverted = "Bmp/RunLengthEncoded-inverted.bmp";
            public const string Bit8 = "Bmp/test8.bmp";
            public const string Bit8Inverted = "Bmp/test8-inverted.bmp";

            public static readonly string[] All = { Car, F, NegHeight, CoreHeader, V5Header, RLE, RLEInverted, Bit8, Bit8Inverted };
>>>>>>> f569992f
        }

        public static class Gif
        {
            public const string Rings = "Gif/rings.gif";
            public const string Giphy = "Gif/giphy.gif";
            public const string Cheers = "Gif/cheers.gif";
            public const string Trans = "Gif/trans.gif";

            public static readonly string[] All = { Rings, Giphy, Cheers, Trans };
        }
    }
}<|MERGE_RESOLUTION|>--- conflicted
+++ resolved
@@ -136,21 +136,15 @@
             // As such, the expected pixel output will be the reverse of the unaltered equivalent images.
             public const string Car = "Bmp/Car.bmp";
             public const string F = "Bmp/F.bmp";
-            public const string Bpp8 = "Bmp/bpp8.bmp";
             public const string NegHeight = "Bmp/neg_height.bmp";
             public const string CoreHeader = "Bmp/BitmapCoreHeaderQR.bmp";
             public const string V5Header = "Bmp/BITMAPV5HEADER.bmp";
-<<<<<<< HEAD
-            
-            public static readonly string[] All = { Car, F, NegHeight, CoreHeader, V5Header, Bpp8 };
-=======
             public const string RLE = "Bmp/RunLengthEncoded.bmp";
             public const string RLEInverted = "Bmp/RunLengthEncoded-inverted.bmp";
             public const string Bit8 = "Bmp/test8.bmp";
             public const string Bit8Inverted = "Bmp/test8-inverted.bmp";
 
             public static readonly string[] All = { Car, F, NegHeight, CoreHeader, V5Header, RLE, RLEInverted, Bit8, Bit8Inverted };
->>>>>>> f569992f
         }
 
         public static class Gif
